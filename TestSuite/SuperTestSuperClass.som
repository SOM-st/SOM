"

$Id: SuperTestSuperClass.som 30 2009-07-31 12:20:25Z michael.haupt $

Copyright (c) 2007-2013 see AUTHORS file
Software Architecture Group, Hasso Plattner Institute, Potsdam, Germany
http://www.hpi.uni-potsdam.de/swa/

Permission is hereby granted, free of charge, to any person obtaining a copy
of this software and associated documentation files (the 'Software'), to deal
in the Software without restriction, including without limitation the rights
to use, copy, modify, merge, publish, distribute, sublicense, and/or sell
copies of the Software, and to permit persons to whom the Software is
furnished to do so, subject to the following conditions:

The above copyright notice and this permission notice shall be included in
all copies or substantial portions of the Software.

THE SOFTWARE IS PROVIDED 'AS IS', WITHOUT WARRANTY OF ANY KIND, EXPRESS OR
IMPLIED, INCLUDING BUT NOT LIMITED TO THE WARRANTIES OF MERCHANTABILITY,
FITNESS FOR A PARTICULAR PURPOSE AND NONINFRINGEMENT. IN NO EVENT SHALL THE
AUTHORS OR COPYRIGHT HOLDERS BE LIABLE FOR ANY CLAIM, DAMAGES OR OTHER
LIABILITY, WHETHER IN AN ACTION OF CONTRACT, TORT OR OTHERWISE, ARISING FROM,
OUT OF OR IN CONNECTION WITH THE SOFTWARE OR THE USE OR OTHER DEALINGS IN
THE SOFTWARE.
"

SuperTestSuperClass = (

    give42 = (
        ^42
    )
<<<<<<< HEAD
 
=======

>>>>>>> 3b09fe77
    something = (
        ^ #super
    )
)
<|MERGE_RESOLUTION|>--- conflicted
+++ resolved
@@ -30,11 +30,7 @@
     give42 = (
         ^42
     )
-<<<<<<< HEAD
- 
-=======
 
->>>>>>> 3b09fe77
     something = (
         ^ #super
     )
