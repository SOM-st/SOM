"

$Id: Block.som 27 2009-07-31 11:17:53Z michael.haupt $

Copyright (c) 2001-2013 see AUTHORS file

Permission is hereby granted, free of charge, to any person obtaining a copy
of this software and associated documentation files (the 'Software'), to deal
in the Software without restriction, including without limitation the rights
to use, copy, modify, merge, publish, distribute, sublicense, and/or sell
copies of the Software, and to permit persons to whom the Software is
furnished to do so, subject to the following conditions:

The above copyright notice and this permission notice shall be included in
all copies or substantial portions of the Software.

THE SOFTWARE IS PROVIDED 'AS IS', WITHOUT WARRANTY OF ANY KIND, EXPRESS OR
IMPLIED, INCLUDING BUT NOT LIMITED TO THE WARRANTIES OF MERCHANTABILITY,
FITNESS FOR A PARTICULAR PURPOSE AND NONINFRINGEMENT. IN NO EVENT SHALL THE
AUTHORS OR COPYRIGHT HOLDERS BE LIABLE FOR ANY CLAIM, DAMAGES OR OTHER
LIABILITY, WHETHER IN AN ACTION OF CONTRACT, TORT OR OTHERWISE, ARISING FROM,
OUT OF OR IN CONNECTION WITH THE SOFTWARE OR THE USE OR OTHER DEALINGS IN
THE SOFTWARE.
"

Block = (

    "For the creation of Block instances, see Universe_new_block()."
    
    "Evaluation"
    value = primitive
    
    "Looping" 
    whileFalse: block = ( 
        [ self value not ] whileTrue: block 
    )
    
    whileTrue: block = unenforced (     "Need to make that one unenforced, because the reset primitive needs to work on the correct frame object"
        (self value) ifFalse: [ ^nil ].
        block value.
        self restart
    )
    
    "Restarting"
    restart = unenforced primitive "STEFAN: do not have a solution for primitives that need access to the frame, or stack beyond their direct arguments"
    
<<<<<<< HEAD
	"Omni"
	enforced: aDomain = (
		"Move to language/baselevel and in the context of the given domain"
		^ aDomain evaluateEnforced: self
	)
=======
>>>>>>> 3b09fe77
)<|MERGE_RESOLUTION|>--- conflicted
+++ resolved
@@ -44,12 +44,9 @@
     "Restarting"
     restart = unenforced primitive "STEFAN: do not have a solution for primitives that need access to the frame, or stack beyond their direct arguments"
     
-<<<<<<< HEAD
-	"Omni"
+	"OMOP"
 	enforced: aDomain = (
 		"Move to language/baselevel and in the context of the given domain"
 		^ aDomain evaluateEnforced: self
 	)
-=======
->>>>>>> 3b09fe77
 )