--- conflicted
+++ resolved
@@ -26,29 +26,15 @@
 Double = (
 
     "Arithmetic"
-<<<<<<< HEAD
-    + argument   = unenforced primitive
-    - argument   = unenforced primitive
-    * argument   = unenforced primitive
+    + argument  = unenforced primitive
+    - argument  = unenforced primitive
+    * argument  = unenforced primitive
     // argument  = unenforced primitive
-    % argument   = unenforced primitive
-    & argument   = unenforced primitive
-    bitXor: argument = unenforced primitive
-    abs         = ( ^(self < 0) ifTrue: (0 - self) ifFalse: self )
+    % argument  = unenforced primitive
+    abs         = ( ^(self < 0.0) ifTrue: (0.0 - self) ifFalse: self )
     sqrt        = unenforced primitive
-    negated     = ( ^0 - self )
+    negated     = ( ^0.0 - self )
     round       = unenforced primitive
-=======
-    + argument  = primitive
-    - argument  = primitive
-    * argument  = primitive
-    // argument  = primitive
-    % argument  = primitive
-    abs         = ( ^(self < 0.0) ifTrue: (0.0 - self) ifFalse: self )
-    sqrt        = primitive
-    negated     = ( ^0.0 - self )
-    round       = primitive
->>>>>>> 13d6bc5e
     
     "Comparing"
     =  argument = unenforced primitive
