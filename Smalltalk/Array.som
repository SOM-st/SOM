"

$Id: Array.som 29 2009-07-31 11:28:44Z michael.haupt $

Copyright (c) 2001-2013 see AUTHORS file

Permission is hereby granted, free of charge, to any person obtaining a copy
of this software and associated documentation files (the 'Software'), to deal
in the Software without restriction, including without limitation the rights
to use, copy, modify, merge, publish, distribute, sublicense, and/or sell
copies of the Software, and to permit persons to whom the Software is
furnished to do so, subject to the following conditions:

The above copyright notice and this permission notice shall be included in
all copies or substantial portions of the Software.

THE SOFTWARE IS PROVIDED 'AS IS', WITHOUT WARRANTY OF ANY KIND, EXPRESS OR
IMPLIED, INCLUDING BUT NOT LIMITED TO THE WARRANTIES OF MERCHANTABILITY,
FITNESS FOR A PARTICULAR PURPOSE AND NONINFRINGEMENT. IN NO EVENT SHALL THE
AUTHORS OR COPYRIGHT HOLDERS BE LIABLE FOR ANY CLAIM, DAMAGES OR OTHER
LIABILITY, WHETHER IN AN ACTION OF CONTRACT, TORT OR OTHERWISE, ARISING FROM,
OUT OF OR IN CONNECTION WITH THE SOFTWARE OR THE USE OR OTHER DEALINGS IN
THE SOFTWARE.
"

Array = (

    "Accessing"
    at: index            = primitive
    at: index put: value = primitive
    length               = primitive
    putAll: block        = ( self doIndexes: [ :i |
                                self at: i put: block value ] )
    first = ( ^ self at: 1 )
    last  = ( ^ self at: self length )
    
    
    "Iterating"
    do: block            = ( self doIndexes: [ :i |
                                block value: (self at: i) ] )
    doIndexes: block     = ( | i | i := 1. [ i <= (self length) ] whileTrue:
                                [ block value: i. i := i + 1 ] )
                                
    from: start to: end do: block = ( | i |
        i := start.
        [ i <= end ] whileTrue: [
            block value: (self at: i).
            i := i + 1 ]
    )
    
    "Copying (inclusively)"
    copyFrom: start to: end = ( | result i |
        result := Array new: end - start + 1.
        i := 1.
        self from: start to: end do: [ :e |
            result at: i put: e.
            i := i + 1 ].
        ^result
    )
    
    copyFrom: start = ( ^self copyFrom: start to: self length )
    
    replaceFrom: start to: stop with: replacement startingAt: repStart = (
        "This destructively replaces elements from start to stop in the
        receiver starting at index, repStart, in the sequenceable collection,
        replacementCollection. Answer the receiver. No range checks are 
        performed."
        | index repOff |
        repOff := repStart - start.
        index := start - 1.
        [(index := index + 1) <= stop]
            whileTrue: [self at: index put: (replacement at: repOff + index)]
    )

    copy = (^self copyFrom: 1)
    
    "Numerical"
    sum     = ( ^self inject: 0 into: [ :sub :elem | sub + elem ] )
    average = ( ^self sum / self length )
                                
    "Containment check"
    contains: element = ( self do: [ :e | e = element ifTrue: [ ^true ] ].
                          ^false )
    
    "Collection"
    collect: aBlock = (
        | result |
        result := Array new: self length.
        self doIndexes: [ :i | result at: i put: (aBlock value: (self at: i)) ].
        ^result
    )

    inject: sub into: aBlock = ( | next |
        next := sub.
        self do: [ :e | next := aBlock value: next with: e ].
        ^next
    )
    
    reject: aBlock = (
        ^ self select: [:element | (aBlock value: element) == false ]
    )
    
    select: aBlock = (
        "TODO: fix the hard reference to Vector..."
        | newCollection |
        newCollection := Vector new: self length.
        self do: [:each | (aBlock value: each)  
                            ifTrue: [newCollection append: each]].
        ^ newCollection
    )
    
    union: aCollection = (
        | new |
        new := Set new.
        new addAll: self.
        new addAll: aCollection.
        ^ new
    )
    
    reject: aBlock = (
        ^ self select: [:element | (aBlock value: element) == false ]
    )
    
    select: aBlock = (
        "TODO: fix the hard reference to Vector..."
        | newCollection |
        newCollection := Vector new: self length.
        self do: [:each | (aBlock value: each)  
                            ifTrue: [newCollection append: each]].
        ^ newCollection
    )
    
    union: aCollection = (
        | new |
        new := Set new.
        new addAll: self.
        new addAll: aCollection.
        ^ new
    )
    
    ----------------------------
    
    "Allocation"
    new                        = ( ^self new: 0 )
    new: length                = unenforced primitive
    new: length withAll: block = ( ^((self new: length) putAll: block) )
    
    "Convenience"
    with: a with: b            = (
        | arr |
        arr := self new: 2.
        arr at: 1 put: a.
        arr at: 2 put: b.
        ^ arr
    )

<<<<<<< HEAD
=======
    "Convenience"
    with: a = (
        | arr |
        arr := self new: 1.
        arr at: 1 put: a.
        ^ arr
    )
    
    with: a with: b            = (
        | arr |
        arr := self new: 2.
        arr at: 1 put: a.
        arr at: 2 put: b.
        ^ arr
    )

>>>>>>> 3b09fe77
    with: a with: b with: c    = (
        | arr |
        arr := self new: 3.
        arr at: 1 put: a.
        arr at: 2 put: b.
        arr at: 3 put: c.
        ^ arr
    )
)<|MERGE_RESOLUTION|>--- conflicted
+++ resolved
@@ -117,45 +117,13 @@
         ^ new
     )
     
-    reject: aBlock = (
-        ^ self select: [:element | (aBlock value: element) == false ]
-    )
-    
-    select: aBlock = (
-        "TODO: fix the hard reference to Vector..."
-        | newCollection |
-        newCollection := Vector new: self length.
-        self do: [:each | (aBlock value: each)  
-                            ifTrue: [newCollection append: each]].
-        ^ newCollection
-    )
-    
-    union: aCollection = (
-        | new |
-        new := Set new.
-        new addAll: self.
-        new addAll: aCollection.
-        ^ new
-    )
-    
     ----------------------------
     
     "Allocation"
     new                        = ( ^self new: 0 )
     new: length                = unenforced primitive
     new: length withAll: block = ( ^((self new: length) putAll: block) )
-    
-    "Convenience"
-    with: a with: b            = (
-        | arr |
-        arr := self new: 2.
-        arr at: 1 put: a.
-        arr at: 2 put: b.
-        ^ arr
-    )
 
-<<<<<<< HEAD
-=======
     "Convenience"
     with: a = (
         | arr |
@@ -172,7 +140,6 @@
         ^ arr
     )
 
->>>>>>> 3b09fe77
     with: a with: b with: c    = (
         | arr |
         arr := self new: 3.
